#!/usr/bin/env python3
import curses
import functools
import logging
import os
import subprocess
import sys
import termios
import time
import tty
import unicodedata
from abc import ABC, abstractmethod
from typing import List, Optional

# Configuration from environment
HINTS = os.environ.get('TMUX_EASYMOTION_HINTS', 'asdghklqwertyuiopzxcvbnmfj;')
CASE_SENSITIVE = os.environ.get(
    'TMUX_EASYMOTION_CASE_SENSITIVE', 'false').lower() == 'true'
SMARTSIGN = os.environ.get(
    'TMUX_EASYMOTION_SMARTSIGN', 'false').lower() == 'true'
MOTION_TYPE = os.environ.get('TMUX_EASYMOTION_MOTION_TYPE', 's')

# Smartsign mapping table
SMARTSIGN_TABLE = {
    ',': '<',
    '.': '>',
    '/': '?',
    '1': '!',
    '2': '@',
    '3': '#',
    '4': '$',
    '5': '%',
    '6': '^',
    '7': '&',
    '8': '*',
    '9': '(',
    '0': ')',
    '-': '_',
    '=': '+',
    ';': ':',
    '[': '{',
    ']': '}',
    '`': '~',
    "'": '"',
    '\\': '|',
    ',': '<',
    '.': '>'
}
VERTICAL_BORDER = os.environ.get('TMUX_EASYMOTION_VERTICAL_BORDER', '│')
HORIZONTAL_BORDER = os.environ.get('TMUX_EASYMOTION_HORIZONTAL_BORDER', '─')
USE_CURSES = os.environ.get(
    'TMUX_EASYMOTION_USE_CURSES', 'false').lower() == 'true'


class Screen(ABC):
    # Common attributes for both implementations
    A_NORMAL = 0
    A_DIM = 1
    A_HINT1 = 2
    A_HINT2 = 3

    @abstractmethod
    def transform_attr(self, attr):
        """Transform generic attributes to implementation-specific attributes"""
        pass

    @abstractmethod
    def init(self):
        """Initialize the screen"""
        pass

    @abstractmethod
    def cleanup(self):
        """Cleanup the screen"""
        pass

    @abstractmethod
    def addstr(self, y: int, x: int, text: str, attr=0):
        """Add string with attributes"""
        pass

    @abstractmethod
    def refresh(self):
        """Refresh the screen"""
        pass

    @abstractmethod
    def clear(self):
        """Clear the screen"""
        pass


class AnsiSequence(Screen):
    # ANSI escape sequences
    ESC = '\033'
    CLEAR = f'{ESC}[2J'
    CLEAR_LINE = f'{ESC}[2K'
    HIDE_CURSOR = f'{ESC}[?25l'
    SHOW_CURSOR = f'{ESC}[?25h'
    RESET = f'{ESC}[0m'
    DIM = f'{ESC}[2m'
    RED = f'{ESC}[1;31m'
    GREEN = f'{ESC}[1;32m'

    def init(self):
        sys.stdout.write(self.HIDE_CURSOR)
        sys.stdout.flush()

    def cleanup(self):
        sys.stdout.write(self.SHOW_CURSOR)
        sys.stdout.write(self.RESET)
        sys.stdout.flush()

    def transform_attr(self, attr):
        if attr == self.A_DIM:
            return self.DIM
        elif attr == self.A_HINT1:
            return self.RED
        elif attr == self.A_HINT2:
            return self.GREEN
        return ''

    def addstr(self, y: int, x: int, text: str, attr=0):
        attr_str = self.transform_attr(attr)
        if attr_str:
            sys.stdout.write(
                f'{self.ESC}[{y+1};{x+1}H{attr_str}{text}{self.RESET}')
        else:
            sys.stdout.write(f'{self.ESC}[{y+1};{x+1}H{text}')

    def refresh(self):
        sys.stdout.flush()

    def clear(self):
        sys.stdout.write(self.CLEAR)


class Curses(Screen):
    def __init__(self):
        self.stdscr = None

    def init(self):
        self.stdscr = curses.initscr()
        curses.start_color()
        curses.use_default_colors()
        curses.init_pair(1, curses.COLOR_RED, -1)
        curses.init_pair(2, curses.COLOR_GREEN, -1)
        curses.noecho()
        curses.cbreak()
        self.stdscr.keypad(True)

    def cleanup(self):
        if not self.stdscr:
            return
        curses.nocbreak()
        self.stdscr.keypad(False)
        curses.echo()
        curses.endwin()

    def transform_attr(self, attr):
        if attr == self.A_DIM:
            return curses.A_DIM
        elif attr == self.A_HINT1:
            return curses.color_pair(1) | curses.A_BOLD
        elif attr == self.A_HINT2:
            return curses.color_pair(2) | curses.A_BOLD
        return curses.A_NORMAL

    def addstr(self, y: int, x: int, text: str, attr=0):
        try:
            self.stdscr.addstr(y, x, text, self.transform_attr(attr))
        except curses.error:
            pass

    def refresh(self):
        self.stdscr.refresh()

    def clear(self):
        self.stdscr.clear()


def setup_logging():
    """Initialize logging configuration based on environment variables"""
    debug_mode = os.environ.get('TMUX_EASYMOTION_DEBUG') == 'true'
    perf_mode = os.environ.get('TMUX_EASYMOTION_PERF') == 'true'

    if not (debug_mode or perf_mode):
        logging.getLogger().disabled = True
        return

    log_file = os.path.expanduser('~/easymotion.log')
    logging.basicConfig(
        filename=log_file,
        level=logging.DEBUG,
        format=f'%(asctime)s - %(levelname)s - {"CURSE" if USE_CURSES else "ANSI"} - %(message)s'
    )


def perf_timer(func_name=None):
    """Performance timing decorator that only logs when TMUX_EASYMOTION_PERF is true"""
    def decorator(func):
        @functools.wraps(func)
        def wrapper(*args, **kwargs):
            if os.environ.get('TMUX_EASYMOTION_PERF') != 'true':
                return func(*args, **kwargs)

            name = func_name or func.__name__
            start_time = time.perf_counter()
            result = func(*args, **kwargs)
            end_time = time.perf_counter()

            logging.info(f"{name} took: {end_time - start_time:.3f} seconds")
            return result
        return wrapper
    return decorator


def calculate_tab_width(position: int, tab_size: int = 8) -> int:
    """Calculate the visual width of a tab based on its position"""
    return tab_size - (position % tab_size)

@functools.lru_cache(maxsize=1024)
def get_char_width(char: str, position: int = 0) -> int:
    """Get visual width of a single character with caching

    Args:
        char: The character to measure
        position: The visual position of the character (needed for tabs)
    """
    if char == '\t':
        return calculate_tab_width(position)
    return 2 if unicodedata.east_asian_width(char) in 'WF' else 1


@functools.lru_cache(maxsize=1024)
def get_string_width(s: str) -> int:
    """Calculate visual width of string, accounting for double-width characters and tabs"""
    visual_pos = 0
    for char in s:
        visual_pos += get_char_width(char, visual_pos)
    return visual_pos


def get_true_position(line, target_col):
    """Calculate true position accounting for wide characters and tabs"""
    visual_pos = 0
    true_pos = 0
    while true_pos < len(line) and visual_pos < target_col:
        char_width = get_char_width(line[true_pos], visual_pos)
        visual_pos += char_width
        true_pos += 1
    return true_pos


def sh(cmd: list) -> str:
    """Execute shell command with optional logging"""
    debug_mode = os.environ.get('TMUX_EASYMOTION_DEBUG') == 'true'

    try:
        result = subprocess.run(
            cmd,
            shell=False,
            text=True,
            capture_output=True,
            check=True
        ).stdout

        if debug_mode:
            logging.debug(f"Command: {cmd}")
            logging.debug(f"Result: {result}")
            logging.debug("-" * 40)

        return result
    except subprocess.CalledProcessError as e:
        if debug_mode:
            logging.error(f"Error executing {cmd}: {str(e)}")
        raise


def get_initial_tmux_info():
    """Get all needed tmux info in one optimized call"""
    format_str = '#{pane_id},#{window_zoomed_flag},#{pane_active},' + \
        '#{pane_top},#{pane_height},#{pane_left},#{pane_width},' + \
        '#{pane_in_mode},#{scroll_position},' + \
        '#{cursor_y},#{cursor_x},#{copy_cursor_y},#{copy_cursor_x}'

    cmd = ['tmux', 'list-panes', '-F', format_str]
    output = sh(cmd).strip()

    panes_info = []
    for line in output.split('\n'):
        if not line:
            continue

        fields = line.split(',')
        # Use destructuring assignment for better readability and performance
        (pane_id, zoomed, active, top, height,
         left, width, in_mode, scroll_pos,
         cursor_y, cursor_x, copy_cursor_y, copy_cursor_x) = fields

        # Only show all panes in non-zoomed state, or only active pane in zoomed state
        if zoomed == "1" and active != "1":
            continue

        pane = PaneInfo(
            pane_id=pane_id,
            active=active == "1",
            start_y=int(top),
            height=int(height),
            start_x=int(left),
            width=int(width)
        )

        # Optimize flag setting
        pane.copy_mode = (in_mode == "1")
        pane.scroll_position = int(scroll_pos or 0)

        # Set cursor position
        if in_mode == "1":  # If in copy mode
            pane.cursor_y = int(copy_cursor_y)
            pane.cursor_x = int(copy_cursor_x)
        else:  # If not in copy mode, cursor is at bottom left
            pane.cursor_y = int(cursor_y)
            pane.cursor_x = int(cursor_x)

        panes_info.append(pane)

    return panes_info


class PaneInfo:
    __slots__ = ('pane_id', 'active', 'start_y', 'height', 'start_x', 'width',
                 'lines', 'positions', 'copy_mode', 'scroll_position',
                 'cursor_y', 'cursor_x')

    def __init__(self, pane_id, active, start_y, height, start_x, width):
        self.active = active
        self.pane_id = pane_id
        self.start_y = start_y
        self.height = height
        self.start_x = start_x
        self.width = width
        self.lines = []
        self.positions = []
        self.copy_mode = False
        self.scroll_position = 0
        self.cursor_y = 0
        self.cursor_x = 0


def get_terminal_size():
    """Get terminal size from tmux"""
    output = sh(
        ['tmux', 'display-message', '-p', '#{client_width},#{client_height}'])
    width, height = map(int, output.strip().split(','))
    return width, height - 1  # Subtract 1 from height


def getch(input_file=None, num_chars=1):
    """Get character(s) from terminal or file

    Args:
        input_file: Optional filename to read from. If None, read from stdin.
        num_chars: Number of characters to read (default: 1)
    """
    if input_file is None:
        # Read from stdin
        fd = sys.stdin.fileno()
        old_settings = termios.tcgetattr(fd)
        try:
            tty.setraw(fd)
            ch = sys.stdin.read(num_chars)
        finally:
            termios.tcsetattr(fd, termios.TCSADRAIN, old_settings)
    else:
        # Read from file
        try:
            with open(input_file, 'r') as f:
                ch = f.read(num_chars)
        except FileNotFoundError:
            logging.info("File not found")
            exit(1)
        except Exception as e:
            logging.error(f"Error reading from file: {str(e)}")
            exit(1)
    if ch == '\x03':
        logging.info("Operation cancelled by user")
        exit(1)

    return ch


def tmux_capture_pane(pane):
    """Optimized pane content capture"""
    if not pane.height or not pane.width:
        return []

    cmd = ['tmux', 'capture-pane', '-p', '-t', pane.pane_id]
    if pane.scroll_position > 0:
        end_pos = -(pane.scroll_position - pane.height + 1)
        cmd.extend(['-S', str(-pane.scroll_position), '-E', str(end_pos)])

    # Directly split and limit lines
    return sh(cmd)[:-1].split('\n')[:pane.height]


def tmux_move_cursor(pane, line_num, true_col):
    # Execute commands sequentially
    cmds = [
        ['tmux', 'select-pane', '-t', pane.pane_id]
    ]

    if not pane.copy_mode:
        cmds.append(['tmux', 'copy-mode', '-t', pane.pane_id])

    cmds.append(['tmux', 'send-keys', '-X', '-t', pane.pane_id, 'top-line'])

    if line_num > 0:
        cmds.append(['tmux', 'send-keys', '-X', '-t', pane.pane_id,
                    '-N', str(line_num), 'cursor-down'])

    cmds.append(['tmux', 'send-keys', '-X', '-t',
                pane.pane_id, 'start-of-line'])

    if true_col > 0:
        cmds.append(['tmux', 'send-keys', '-X', '-t', pane.pane_id,
                    '-N', str(true_col), 'cursor-right'])

    for cmd in cmds:
        sh(cmd)


def assign_hints_by_distance(matches, cursor_y, cursor_x):
    """Sort matches by distance and assign hints"""
    # Calculate distances and sort
    matches_with_dist = []
    for match in matches:
        pane, line_num, col = match
        dist = (pane.start_y + line_num - cursor_y)**2 + (pane.start_x + col - cursor_x)**2
        matches_with_dist.append((dist, match))

    matches_with_dist.sort(key=lambda x: x[0])  # Sort by distance

    # Generate hints and create mapping
    hints = generate_hints(HINTS, len(matches_with_dist))
    logging.debug(f'{hints}')
    return {hint: match for (_, match), hint in zip(matches_with_dist, hints)}


def generate_hints(keys: str, needed_count: Optional[int] = None) -> List[str]:
    """Generate hints with optimal single/double key distribution"""
    if not needed_count:
        needed_count = len(keys)**2

    keys_list = list(keys)
    key_count = len(keys_list)
    max_hints = key_count * key_count  # All possible double-char combinations

    if needed_count > max_hints:
        needed_count = max_hints

    # When needed hints count is less than or equal to available keys, use single chars
    if needed_count <= key_count:
        return keys_list[:needed_count]

    # Generate all possible double char combinations
    double_char_hints = []
    for prefix in keys_list:
        for suffix in keys_list:
            double_char_hints.append(prefix + suffix)

    # Dynamically calculate how many single chars to keep
    single_chars = 0
    for i in range(key_count, 0, -1):
        if needed_count <= (key_count - i) * key_count + i:
            single_chars = i
            break

    hints = []
    # Add single chars at the beginning
    single_char_hints = keys_list[:single_chars]
    hints.extend(single_char_hints)

    # Filter out double char hints that start with any single char hint
    filtered_doubles = [h for h in double_char_hints
                        if h[0] not in single_char_hints]

    # Take needed doubles
    needed_doubles = needed_count - single_chars
    hints.extend(filtered_doubles[:needed_doubles])

    return hints[:needed_count]


@perf_timer()
def init_panes():
    """Initialize pane information with optimized info gathering"""
    panes = []
    max_x = 0
    padding_cache = {}

    # Batch get all pane info
    panes_info = get_initial_tmux_info()

    # Initialize empty padding cache - will be populated as needed
    padding_cache = {}

    # Optimize pane processing with list comprehension
    for pane in panes_info:
        # Only capture pane content when really needed
        if pane.height > 0 and pane.width > 0:
            pane.lines = tmux_capture_pane(pane)
            max_x = max(max_x, pane.start_x + pane.width)
            panes.append(pane)

    return panes, max_x, padding_cache


@perf_timer()
def draw_all_panes(panes, max_x, padding_cache, terminal_height, screen):
    """Draw all panes and their borders"""
    sorted_panes = sorted(panes, key=lambda p: p.start_y + p.height)

    for pane in sorted_panes:
        visible_height = min(pane.height, terminal_height - pane.start_y)

        # Draw content
        for y, line in enumerate(pane.lines[:visible_height]):
            visual_width = get_string_width(line)
            if visual_width < pane.width:
                padding_size = pane.width - visual_width
                if padding_size not in padding_cache:
                    padding_cache[padding_size] = ' ' * padding_size
                line = line + padding_cache[padding_size]
            screen.addstr(pane.start_y + y, pane.start_x, line[:pane.width])

        # Draw vertical borders
        if pane.start_x + pane.width < max_x:
            for y in range(pane.start_y, pane.start_y + visible_height):
                screen.addstr(y, pane.start_x + pane.width,
                              VERTICAL_BORDER, screen.A_DIM)

        # Draw horizontal borders
        end_y = pane.start_y + visible_height
        if end_y < terminal_height and pane != sorted_panes[-1]:
            screen.addstr(end_y, pane.start_x, HORIZONTAL_BORDER *
                          pane.width, screen.A_DIM)

    screen.refresh()


def generate_smartsign_patterns(pattern):
    """Generate all smartsign variants for ANY pattern

    This is a generic function that works for patterns of any length.
    Each character position is independently expanded if it has a smartsign mapping.
    This enables smartsign support for all search modes (s, s2, s3, etc.)

    Args:
        pattern: String of any length

    Returns:
        List of pattern variants (includes original pattern)

    Examples:
        "3" -> ["3", "#"]
        "3," -> ["3,", "#,", "3<", "#<"]
        "ab" -> ["ab"]
        "3x5" -> ["3x5", "#x5", "3x%", "#x%"]  # Future: 3-char support
    """
    if not SMARTSIGN:
        return [pattern]

    import itertools

    # For each character position, collect possible characters
    char_options = []
    for ch in pattern:
        options = [ch]
        # Add smartsign variant if exists
        if ch in SMARTSIGN_TABLE:
            options.append(SMARTSIGN_TABLE[ch])
        char_options.append(options)

    # Generate all combinations (Cartesian product)
    patterns = [''.join(combo) for combo in itertools.product(*char_options)]
    return patterns


@perf_timer("Finding matches")
def find_matches(panes, search_pattern):
    """Generic pattern matching with smartsign support

    This function is pattern-agnostic - it works for any search pattern,
    regardless of how that pattern was generated (s, s2, bd-w, etc.)
    Smartsign is automatically applied via generate_smartsign_patterns().

    Args:
        panes: List of PaneInfo objects
        search_pattern: String to search for (1 or more characters)
    """
    matches = []
    pattern_length = len(search_pattern)

    # GENERIC: Apply smartsign transformation (works for any pattern length)
    search_patterns = generate_smartsign_patterns(search_pattern)

    for pane in panes:
        for line_num, line in enumerate(pane.lines):
            # Check each position in the line
            for pos in range(len(line)):
                # For multi-char search, make sure we have enough characters
                if pos + pattern_length > len(line):
                    continue

                # Get substring at current position
                substring = line[pos:pos + pattern_length]

                # Skip if substring would split a wide character
                if pattern_length > 1:
                    # Check if we're in the middle of a wide char
                    if pos > 0 and get_char_width(line[pos - 1]) == 2:
                        # Check if previous char's visual position overlaps with current pos
                        visual_before = sum(get_char_width(c) for c in line[:pos - 1])
                        visual_at_pos = sum(get_char_width(c) for c in line[:pos])
                        if visual_at_pos - visual_before == 1:
                            # We're at the second half of a wide char, skip
                            continue

                # Check against all search patterns
                for pattern in search_patterns:
                    matched = False
                    if CASE_SENSITIVE:
<<<<<<< HEAD
                        if pos < len(line) and line[pos] == ch:
                            # Calculate visual position accounting for tab width based on position
                            visual_pos = 0
                            for i in range(pos):
                                visual_pos += get_char_width(line[i], visual_pos)
                            matches.append((pane, line_num, visual_pos))
                    else:
                        if pos < len(line) and line[pos].lower() == ch.lower():
                            # Calculate visual position accounting for tab width based on position
                            visual_pos = 0
                            for i in range(pos):
                                visual_pos += get_char_width(line[i], visual_pos)
                            matches.append((pane, line_num, visual_pos))
=======
                        matched = (substring == pattern)
                    else:
                        matched = (substring.lower() == pattern.lower())

                    if matched:
                        visual_col = sum(get_char_width(c) for c in line[:pos])
                        matches.append((pane, line_num, visual_col))
                        break  # Found match, no need to check other patterns
>>>>>>> 5937bbd5

    return matches


@perf_timer("Drawing hints")
def update_hints_display(screen, positions, current_key):
    """Update hint display based on current key sequence"""
    for screen_y, screen_x, pane_right_edge, char, next_char, hint in positions:
        logging.debug(f'{screen_x} {pane_right_edge} {char} {next_char} {hint}')
        if hint.startswith(current_key):
            next_x = screen_x + get_char_width(char)
            if next_x < pane_right_edge:
                # Use space if next_char is empty (end of line case)
                restore_char = next_char if next_char else ' '
                logging.debug(f"Restoring next char {next_x} {restore_char}")
                screen.addstr(screen_y, next_x, restore_char)
        else:
            logging.debug(f"Non-matching hint {screen_x} {screen_y} {char}")
            # Restore original character for non-matching hints
            screen.addstr(screen_y, screen_x, char)
            # Always restore second character
            next_x = screen_x + get_char_width(char)
            if next_x < pane_right_edge:
                # Use space if next_char is empty (end of line case)
                restore_char = next_char if next_char else ' '
                logging.debug(f"Restoring next char {next_x} {restore_char}")
                screen.addstr(screen_y, next_x, restore_char)
            continue

        # For matching hints:
        if len(hint) > len(current_key):
            # Show remaining hint character
            screen.addstr(screen_y, screen_x,
                          hint[len(current_key)], screen.A_HINT2)
        else:
            # If hint is fully entered, restore all original characters
            screen.addstr(screen_y, screen_x, char)
            next_x = screen_x + get_char_width(char)
            if next_x < pane_right_edge:
                # Use space if next_char is empty (end of line case)
                restore_char = next_char if next_char else ' '
                screen.addstr(screen_y, next_x, restore_char)

    screen.refresh()


def draw_all_hints(positions, terminal_height, screen):
    """Draw all hints across all panes"""
    for screen_y, screen_x, pane_right_edge, char, next_char, hint in positions:
        if screen_y >= terminal_height:
            continue

        # Draw first character of hint
        screen.addstr(screen_y, screen_x, hint[0], screen.A_HINT1)

        # Draw second character if hint has two chars and space allows
        if len(hint) > 1:
            next_x = screen_x + get_char_width(char)
            if next_x < pane_right_edge:
                screen.addstr(screen_y, next_x, hint[1], screen.A_HINT2)

    screen.refresh()


@perf_timer("Total execution")
def main(screen: Screen):
    setup_logging()
    panes, max_x, padding_cache = init_panes()

    # Determine search mode and find matches
    if MOTION_TYPE == 's':
        # 1 char search
        search_pattern = getch(sys.argv[1], 1)
        search_pattern = search_pattern.replace('\n', '').replace('\r', '')
        if not search_pattern:
            return
        matches = find_matches(panes, search_pattern)
    elif MOTION_TYPE == 's2':
        # 2 char search
        raw_input = getch(sys.argv[1], 2)
        logging.debug(f"Raw input (s2): {repr(raw_input)}")
        search_pattern = raw_input.replace('\n', '').replace('\r', '')
        logging.debug(f"Search pattern (s2): {repr(search_pattern)}")
        if not search_pattern:
            return
        matches = find_matches(panes, search_pattern)
    else:
        logging.error(f"Invalid motion type: {MOTION_TYPE}")
        exit(1)

    # Check for matches
    if len(matches) == 0:
        sh(['tmux', 'display-message', 'no match'])
        return
    # If only one match, jump directly
    if len(matches) == 1:
        pane, line_num, col = matches[0]
        true_col = get_true_position(pane.lines[line_num], col)
        tmux_move_cursor(pane, line_num, true_col)
        return

    # Get cursor position from current pane
    current_pane = next(p for p in panes if p.active)
    cursor_y = current_pane.start_y + current_pane.cursor_y
    cursor_x = current_pane.start_x + current_pane.cursor_x
    logging.debug(f"Cursor position: {current_pane.pane_id}, {cursor_y}, {cursor_x}")

    # Replace HintTree with direct hint assignment
    hint_mapping = assign_hints_by_distance(matches, cursor_y, cursor_x)

    # Create flat positions list with all needed info
    positions = []
    for hint, (pane, line_num, visual_col) in hint_mapping.items():
        # make sure index is in valid range
        if line_num < len(pane.lines):
            line = pane.lines[line_num]
            #  convert visual column to actual column
            true_col = get_true_position(line, visual_col)
            if true_col < len(line):
                char = line[true_col]
                next_char = line[true_col+1] if true_col + 1 < len(line) else ''
                positions.append((
                    pane.start_y + line_num,  # screen_y
                    pane.start_x + visual_col,  # screen_x
                    pane.start_x + pane.width,  # pane_right_edge
                    char,                     # original char at hint position
                    next_char,                # original char at second hint position (if exists)
                    hint
                ))

    terminal_width, terminal_height = get_terminal_size()
    draw_all_panes(panes, max_x, padding_cache, terminal_height, screen)
    draw_all_hints(positions, terminal_height, screen)
    sh(['tmux', 'select-window', '-t', '{end}'])

    # Handle user input
    key_sequence = ""
    while True:
        ch = getch()
        if ch not in HINTS:
            return

        key_sequence += ch
        target = hint_mapping.get(key_sequence)

        if target:
            pane, line_num, col = target
            true_col = get_true_position(pane.lines[line_num], col)
            tmux_move_cursor(pane, line_num, true_col)
            return  # Exit after finding and moving to target
        elif len(key_sequence) >= 2:  # If no target found after 2 chars
            return  # Exit program
        else:
            # Update display to show remaining possible hints
            update_hints_display(screen, positions, key_sequence)


if __name__ == '__main__':
    screen: Screen = Curses() if USE_CURSES else AnsiSequence()
    screen.init()
    try:
        main(screen)
    except KeyboardInterrupt:
        logging.info("Operation cancelled by user")
    except Exception as e:
        logging.error(f"Error occurred: {str(e)}", exc_info=True)
    finally:
        screen.cleanup()<|MERGE_RESOLUTION|>--- conflicted
+++ resolved
@@ -631,21 +631,6 @@
                 for pattern in search_patterns:
                     matched = False
                     if CASE_SENSITIVE:
-<<<<<<< HEAD
-                        if pos < len(line) and line[pos] == ch:
-                            # Calculate visual position accounting for tab width based on position
-                            visual_pos = 0
-                            for i in range(pos):
-                                visual_pos += get_char_width(line[i], visual_pos)
-                            matches.append((pane, line_num, visual_pos))
-                    else:
-                        if pos < len(line) and line[pos].lower() == ch.lower():
-                            # Calculate visual position accounting for tab width based on position
-                            visual_pos = 0
-                            for i in range(pos):
-                                visual_pos += get_char_width(line[i], visual_pos)
-                            matches.append((pane, line_num, visual_pos))
-=======
                         matched = (substring == pattern)
                     else:
                         matched = (substring.lower() == pattern.lower())
@@ -654,7 +639,6 @@
                         visual_col = sum(get_char_width(c) for c in line[:pos])
                         matches.append((pane, line_num, visual_col))
                         break  # Found match, no need to check other patterns
->>>>>>> 5937bbd5
 
     return matches
 
