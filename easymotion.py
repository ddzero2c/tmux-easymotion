--- conflicted
+++ resolved
@@ -342,9 +342,6 @@
     return width, height - 1  # Subtract 1 from height
 
 
-<<<<<<< HEAD
-def getch(input_str=None, num_chars=1):
-=======
 def get_current_window_id():
     """Return the window_id for the pane running this script"""
     pane_target = os.environ.get("TMUX_PANE")
@@ -355,8 +352,7 @@
     return sh(cmd).strip()
 
 
-def getch(input_file=None, num_chars=1):
->>>>>>> a32d4d11
+def getch(input_str=None, num_chars=1):
     """Get character(s) from terminal or file
 
     Args:
