--- conflicted
+++ resolved
@@ -8,9 +8,4 @@
 
 # Prompt for single character
 ENV_VARS=$(build_env_vars "s")
-<<<<<<< HEAD
-tmux command-prompt -1F -p 'easymotion:' "neww -d '$ENV_VARS $CURRENT_DIR/easymotion.py %1"
-=======
-tmux command-prompt -1 -p 'Search for 1 character:' "run-shell \"printf %s\\\\n \\\"%1\\\" > $tmp_file\"; \
-    neww -d '$ENV_VARS $CURRENT_DIR/easymotion.py $tmp_file'"
->>>>>>> a32d4d11
+tmux command-prompt -1F -p 'Search for 1 character:' "neww -d '$ENV_VARS $CURRENT_DIR/easymotion.py %1"